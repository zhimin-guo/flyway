--- conflicted
+++ resolved
@@ -14,11 +14,7 @@
 Maven, Gradle, Ant and SBT
 
 #### Supported databases
-<<<<<<< HEAD
 Oracle, SQL Server, SQL Azure, DB2, DB2 z/OS, MySQL, MariaDB, Google Cloud SQL, PostgreSQL, Redshift, Greenplum, Vertica, H2, Hsql, Derby, SQLite
-=======
-Oracle, SQL Server, SQL Azure, DB2, DB2 z/OS, MySQL, MariaDB, Google Cloud SQL, PostgreSQL, Redshift, Vertica, EnterpriseDB, H2, Hsql, Derby, SQLite
->>>>>>> 2f7e5c9d
 
 #### Third party plugins
 Grails, Play!, Grunt, Griffon, Ninja, ...
