--- conflicted
+++ resolved
@@ -1,64 +1,63 @@
-/**
- * Copyright (C) 2010-2012 the original author or authors.
- *
- * Licensed under the Apache License, Version 2.0 (the "License");
- * you may not use this file except in compliance with the License.
- * You may obtain a copy of the License at
- *
- *         http://www.apache.org/licenses/LICENSE-2.0
- *
- * Unless required by applicable law or agreed to in writing, software
- * distributed under the License is distributed on an "AS IS" BASIS,
- * WITHOUT WARRANTIES OR CONDITIONS OF ANY KIND, either express or implied.
- * See the License for the specific language governing permissions and
- * limitations under the License.
- */
-package com.googlecode.flyway.core.dbsupport.db2;
-
-<<<<<<< HEAD
-import com.googlecode.flyway.core.dbsupport.SqlStatementBuilder;
-=======
-import com.googlecode.flyway.core.migration.sql.Delimiter;
-import com.googlecode.flyway.core.migration.sql.SqlStatementBuilder;
->>>>>>> a5f9a801
-import com.googlecode.flyway.core.util.StringUtils;
-
-/**
- * SqlStatementBuilder supporting DB2-specific delimiter changes.
- * <p/>
- * TODO Support for Procedures.
- */
-public class DB2SqlStatementBuilder extends SqlStatementBuilder {
-    /**
-     * The number of quotes encountered so far.
-     */
-    private int numQuotes;
-
-    private boolean insideAtomicBlock;
-
-    @Override
-    protected Delimiter changeDelimiterIfNecessary(String line, Delimiter delimiter) {
-        if (line.contains("BEGIN ATOMIC")) {
-            insideAtomicBlock = true;
-        }
-
-        if (line.endsWith("END;")) {
-            insideAtomicBlock = false;
-        }
-
-        if (insideAtomicBlock) {
-            return null;
-        }
-        return getDefaultDelimiter();
-    }
-
-    @Override
-    protected boolean endsWithOpenMultilineStringLiteral(String line) {
-        // DB2 only supports single quotes (') as delimiters
-        // A single quote inside a string literal is represented as two single quotes ('')
-        // An even number of single quotes thus means the string literal is closed.
-        // An uneven number means we are still waiting for the closing delimiter on a following line
-        numQuotes += StringUtils.countOccurrencesOf(line, "'");
-        return (numQuotes % 2) != 0;
-    }
-}+/**
+ * Copyright (C) 2010-2012 the original author or authors.
+ *
+ * Licensed under the Apache License, Version 2.0 (the "License");
+ * you may not use this file except in compliance with the License.
+ * You may obtain a copy of the License at
+ *
+ *         http://www.apache.org/licenses/LICENSE-2.0
+ *
+ * Unless required by applicable law or agreed to in writing, software
+ * distributed under the License is distributed on an "AS IS" BASIS,
+ * WITHOUT WARRANTIES OR CONDITIONS OF ANY KIND, either express or implied.
+ * See the License for the specific language governing permissions and
+ * limitations under the License.
+ */
+package com.googlecode.flyway.core.dbsupport.db2;
+
+import com.googlecode.flyway.core.dbsupport.Delimiter;
+import com.googlecode.flyway.core.dbsupport.SqlStatementBuilder;
+import com.googlecode.flyway.core.util.StringUtils;
+
+/**
+ * SqlStatementBuilder supporting DB2-specific delimiter changes.
+ * <p/>
+ * TODO Support for Procedures.
+ */
+public class DB2SqlStatementBuilder extends SqlStatementBuilder {
+    /**
+     * The number of quotes encountered so far.
+     */
+    private int numQuotes;
+
+    /**
+     * Are we currently inside a BEGIN ATOMIC block?
+     */
+    private boolean insideAtomicBlock;
+
+    @Override
+    protected Delimiter changeDelimiterIfNecessary(String line, Delimiter delimiter) {
+        if (line.contains("BEGIN ATOMIC")) {
+            insideAtomicBlock = true;
+        }
+
+        if (line.endsWith("END;")) {
+            insideAtomicBlock = false;
+        }
+
+        if (insideAtomicBlock) {
+            return null;
+        }
+        return getDefaultDelimiter();
+    }
+
+    @Override
+    protected boolean endsWithOpenMultilineStringLiteral(String line) {
+        // DB2 only supports single quotes (') as delimiters
+        // A single quote inside a string literal is represented as two single quotes ('')
+        // An even number of single quotes thus means the string literal is closed.
+        // An uneven number means we are still waiting for the closing delimiter on a following line
+        numQuotes += StringUtils.countOccurrencesOf(line, "'");
+        return (numQuotes % 2) != 0;
+    }
+}