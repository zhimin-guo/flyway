--- conflicted
+++ resolved
@@ -1,171 +1,165 @@
-/**
- * Copyright (C) 2010-2012 the original author or authors.
- *
- * Licensed under the Apache License, Version 2.0 (the "License");
- * you may not use this file except in compliance with the License.
- * You may obtain a copy of the License at
- *
- *         http://www.apache.org/licenses/LICENSE-2.0
- *
- * Unless required by applicable law or agreed to in writing, software
- * distributed under the License is distributed on an "AS IS" BASIS,
- * WITHOUT WARRANTIES OR CONDITIONS OF ANY KIND, either express or implied.
- * See the License for the specific language governing permissions and
- * limitations under the License.
- */
-package com.googlecode.flyway.core.dbsupport.postgresql;
-
-<<<<<<< HEAD
-=======
-import com.googlecode.flyway.core.exception.FlywayException;
->>>>>>> 1ada1e50
-import com.googlecode.flyway.core.migration.MigrationTestCase;
-import com.googlecode.flyway.core.util.jdbc.DriverDataSource;
-import org.junit.Test;
-import org.postgresql.Driver;
-
-import javax.sql.DataSource;
-import java.util.Properties;
-
-import static org.junit.Assert.assertEquals;
-
-/**
- * Test to demonstrate the migration functionality using PostgreSQL.
- */
-@SuppressWarnings({"JavaDoc"})
-public class PostgreSQLMigrationMediumTest extends MigrationTestCase {
-    @Override
-    protected DataSource createDataSource(Properties customProperties) {
-        String user = customProperties.getProperty("postgresql.user", "flyway");
-        String password = customProperties.getProperty("postgresql.password", "flyway");
-        String url = customProperties.getProperty("postgresql.url", "jdbc:postgresql://localhost/flyway_db");
-
-        return new DriverDataSource(new Driver(), url, user, password);
-    }
-
-    @Override
-    protected String getQuoteBaseDir() {
-        return "migration/quote";
-    }
-
-    /**
-     * Tests clean and migrate for PostgreSQL Stored Procedures.
-     */
-    @Test
-    public void storedProcedure() throws Exception {
-        flyway.setBaseDir("migration/dbsupport/postgresql/sql/procedure");
-        flyway.migrate();
-
-        assertEquals("Hello", jdbcTemplate.queryForString("SELECT value FROM test_data"));
-
-        flyway.clean();
-
-        // Running migrate again on an unclean database, triggers duplicate object exceptions.
-        flyway.migrate();
-    }
-
-    /**
-     * Tests clean and migrate for PostgreSQL Functions.
-     */
-    @Test
-    public void function() throws Exception {
-        flyway.setBaseDir("migration/dbsupport/postgresql/sql/function");
-        flyway.migrate();
-
-        flyway.clean();
-
-        // Running migrate again on an unclean database, triggers duplicate object exceptions.
-        flyway.migrate();
-    }
-
-    /**
-     * Tests clean and migrate for PostgreSQL Triggers.
-     */
-    @Test
-    public void trigger() throws Exception {
-        flyway.setBaseDir("migration/dbsupport/postgresql/sql/trigger");
-        flyway.migrate();
-
-        assertEquals(10, jdbcTemplate.queryForInt("SELECT count(*) FROM test4"));
-
-        flyway.clean();
-
-        // Running migrate again on an unclean database, triggers duplicate object exceptions.
-        flyway.migrate();
-
-    }
-
-    /**
-     * Tests clean and migrate for PostgreSQL Views.
-     */
-    @Test
-    public void view() throws Exception {
-        flyway.setBaseDir("migration/dbsupport/postgresql/sql/view");
-        flyway.migrate();
-
-        assertEquals(150, jdbcTemplate.queryForInt("SELECT value FROM v"));
-
-        flyway.clean();
-
-        // Running migrate again on an unclean database, triggers duplicate object exceptions.
-        flyway.migrate();
-    }
-
-    /**
-     * Tests clean and migrate for PostgreSQL child tables.
-     */
-    @Test
-    public void inheritance() throws Exception {
-        flyway.setBaseDir("migration/dbsupport/postgresql/sql/inheritance");
-        flyway.migrate();
-
-        flyway.clean();
-
-        // Running migrate again on an unclean database, triggers duplicate object exceptions.
-        flyway.migrate();
-    }
-
-    /**
-     * Tests clean and migrate for PostgreSQL Domains.
-     */
-    @Test
-    public void domain() throws Exception {
-        flyway.setBaseDir("migration/dbsupport/postgresql/sql/domain");
-        flyway.migrate();
-
-        JdbcTemplate jdbcTemplate = new JdbcTemplate(migrationDataSource);
-        assertEquals("foo", jdbcTemplate.queryForObject("SELECT x FROM t", String.class));
-
-        flyway.clean();
-
-        // Running migrate again on an unclean database, triggers duplicate object exceptions.
-        flyway.migrate();
-    }
-
-    /**
-     * Tests clean and migrate for PostgreSQL Domains.
-     */
-    @Test
-    public void enumeration() throws Exception {
-        flyway.setBaseDir("migration/dbsupport/postgresql/sql/enum");
-        flyway.migrate();
-
-        JdbcTemplate jdbcTemplate = new JdbcTemplate(migrationDataSource);
-        assertEquals("positive", jdbcTemplate.queryForObject("SELECT x FROM t", String.class));
-
-        flyway.clean();
-
-        // Running migrate again on an unclean database, triggers duplicate object exceptions.
-        flyway.migrate();
-    }
-
-    /**
-     * Tests parsing support for $$ string literals.
-     */
-    @Test
-    public void dollarQuote() throws Exception {
-        flyway.setBaseDir("migration/dbsupport/postgresql/sql/dollar");
-        flyway.migrate();
-        assertEquals(8, jdbcTemplate.queryForInt("select count(*) from dollar"));
-    }
-}
+/**
+ * Copyright (C) 2010-2012 the original author or authors.
+ *
+ * Licensed under the Apache License, Version 2.0 (the "License");
+ * you may not use this file except in compliance with the License.
+ * You may obtain a copy of the License at
+ *
+ *         http://www.apache.org/licenses/LICENSE-2.0
+ *
+ * Unless required by applicable law or agreed to in writing, software
+ * distributed under the License is distributed on an "AS IS" BASIS,
+ * WITHOUT WARRANTIES OR CONDITIONS OF ANY KIND, either express or implied.
+ * See the License for the specific language governing permissions and
+ * limitations under the License.
+ */
+package com.googlecode.flyway.core.dbsupport.postgresql;
+
+import com.googlecode.flyway.core.migration.MigrationTestCase;
+import com.googlecode.flyway.core.util.jdbc.DriverDataSource;
+import org.junit.Test;
+import org.postgresql.Driver;
+
+import javax.sql.DataSource;
+import java.util.Properties;
+
+import static org.junit.Assert.assertEquals;
+
+/**
+ * Test to demonstrate the migration functionality using PostgreSQL.
+ */
+@SuppressWarnings({"JavaDoc"})
+public class PostgreSQLMigrationMediumTest extends MigrationTestCase {
+    @Override
+    protected DataSource createDataSource(Properties customProperties) {
+        String user = customProperties.getProperty("postgresql.user", "flyway");
+        String password = customProperties.getProperty("postgresql.password", "flyway");
+        String url = customProperties.getProperty("postgresql.url", "jdbc:postgresql://localhost/flyway_db");
+
+        return new DriverDataSource(new Driver(), url, user, password);
+    }
+
+    @Override
+    protected String getQuoteBaseDir() {
+        return "migration/quote";
+    }
+
+    /**
+     * Tests clean and migrate for PostgreSQL Stored Procedures.
+     */
+    @Test
+    public void storedProcedure() throws Exception {
+        flyway.setBaseDir("migration/dbsupport/postgresql/sql/procedure");
+        flyway.migrate();
+
+        assertEquals("Hello", jdbcTemplate.queryForString("SELECT value FROM test_data"));
+
+        flyway.clean();
+
+        // Running migrate again on an unclean database, triggers duplicate object exceptions.
+        flyway.migrate();
+    }
+
+    /**
+     * Tests clean and migrate for PostgreSQL Functions.
+     */
+    @Test
+    public void function() throws Exception {
+        flyway.setBaseDir("migration/dbsupport/postgresql/sql/function");
+        flyway.migrate();
+
+        flyway.clean();
+
+        // Running migrate again on an unclean database, triggers duplicate object exceptions.
+        flyway.migrate();
+    }
+
+    /**
+     * Tests clean and migrate for PostgreSQL Triggers.
+     */
+    @Test
+    public void trigger() throws Exception {
+        flyway.setBaseDir("migration/dbsupport/postgresql/sql/trigger");
+        flyway.migrate();
+
+        assertEquals(10, jdbcTemplate.queryForInt("SELECT count(*) FROM test4"));
+
+        flyway.clean();
+
+        // Running migrate again on an unclean database, triggers duplicate object exceptions.
+        flyway.migrate();
+
+    }
+
+    /**
+     * Tests clean and migrate for PostgreSQL Views.
+     */
+    @Test
+    public void view() throws Exception {
+        flyway.setBaseDir("migration/dbsupport/postgresql/sql/view");
+        flyway.migrate();
+
+        assertEquals(150, jdbcTemplate.queryForInt("SELECT value FROM v"));
+
+        flyway.clean();
+
+        // Running migrate again on an unclean database, triggers duplicate object exceptions.
+        flyway.migrate();
+    }
+
+    /**
+     * Tests clean and migrate for PostgreSQL child tables.
+     */
+    @Test
+    public void inheritance() throws Exception {
+        flyway.setBaseDir("migration/dbsupport/postgresql/sql/inheritance");
+        flyway.migrate();
+
+        flyway.clean();
+
+        // Running migrate again on an unclean database, triggers duplicate object exceptions.
+        flyway.migrate();
+    }
+
+    /**
+     * Tests clean and migrate for PostgreSQL Domains.
+     */
+    @Test
+    public void domain() throws Exception {
+        flyway.setBaseDir("migration/dbsupport/postgresql/sql/domain");
+        flyway.migrate();
+
+        assertEquals("foo", jdbcTemplate.queryForString("SELECT x FROM t"));
+
+        flyway.clean();
+
+        // Running migrate again on an unclean database, triggers duplicate object exceptions.
+        flyway.migrate();
+    }
+
+    /**
+     * Tests clean and migrate for PostgreSQL Domains.
+     */
+    @Test
+    public void enumeration() throws Exception {
+        flyway.setBaseDir("migration/dbsupport/postgresql/sql/enum");
+        flyway.migrate();
+
+        assertEquals("positive", jdbcTemplate.queryForString("SELECT x FROM t"));
+
+        flyway.clean();
+
+        // Running migrate again on an unclean database, triggers duplicate object exceptions.
+        flyway.migrate();
+    }
+
+    /**
+     * Tests parsing support for $$ string literals.
+     */
+    @Test
+    public void dollarQuote() throws Exception {
+        flyway.setBaseDir("migration/dbsupport/postgresql/sql/dollar");
+        flyway.migrate();
+        assertEquals(8, jdbcTemplate.queryForInt("select count(*) from dollar"));
+    }
+}